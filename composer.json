--- conflicted
+++ resolved
@@ -1,11 +1,7 @@
 {
     "name": "sanmai/pipeline",
     "type": "library",
-<<<<<<< HEAD
     "description": "General-purpose collections pipeline",
-=======
-    "description": "General purpose collections pipeline",
->>>>>>> b6fe424e
     "license": "Apache-2.0",
     "authors": [
         {
@@ -18,28 +14,22 @@
     },
     "require-dev": {
         "codacy/coverage": "^1.4",
-        "friendsofphp/php-cs-fixer": "^2.13",
+        "friendsofphp/php-cs-fixer": "^2.11",
         "infection/infection": ">=0.10.5",
         "league/pipeline": "^1.0 || ^0.3",
         "mockery/mockery": "^1.0",
         "phan/phan": "^1.1",
         "php-coveralls/php-coveralls": "^2.0",
-<<<<<<< HEAD
         "phpstan/phpstan": ">=0.10",
         "phpunit/phpunit": "^7.4 || ^8.1",
-        "vimeo/psalm": "^2.0"
-=======
-        "phpstan/phpstan": "~0.9",
-        "phpunit/phpunit": ">=6 <8",
         "vimeo/psalm": "^2.0 || ^3.0"
->>>>>>> b6fe424e
     },
     "config": {
         "sort-packages": true
     },
     "extra": {
         "branch-alias": {
-            "dev-master": "v2.x-dev"
+            "dev-master": "2.x-dev"
         }
     },
     "autoload": {
