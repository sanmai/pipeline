# Walkthrough: Processing CSV Data

This walkthrough demonstrates the core concepts of the library by building a practical data processing pipeline.

## The Goal

Our objective is to process a string of CSV data. We will parse the data, skip the header, transform it into a more usable format, filter it based on a condition, and finally, collect the results.

## The Pipeline

Here is the complete pipeline:

```php
use function Pipeline\take;

// Sample CSV data with a header row
<<<<<<< HEAD
$csv = <<<
=======
$csv = <<<CSV
>>>>>>> ce5a3097
name,age,city
Alice,30,New York
Bob,25,Los Angeles
Charlie,35,Chicago
David,28,New York
CSV;

// Build the pipeline
$users = take(explode("\n", $csv))
<<<<<<< HEAD
    ->map('str_getcsv')           // 1. Parse each line into an array
=======
    ->map(str_getcsv(...))        // 1. Parse each line into an array
>>>>>>> ce5a3097
    ->slice(1)                    // 2. Skip the header row
    ->map(fn($row) => [          // 3. Transform to an associative array
        'name' => $row[0],
        'age' => (int)$row[1],
        'city' => $row[2]
    ])
    ->filter(fn($user) => $user['age'] >= 30)  // 4. Keep users aged 30 or over
    ->toList();                   // 5. Execute the pipeline and collect results

// The final result:
// [
//   ['name' => 'Alice', 'age' => 30, 'city' => 'New York'],
//   ['name' => 'Charlie', 'age' => 35, 'city' => 'Chicago']
// ]
```

## Step-by-Step Explanation

1.  **`take(explode("\n", $csv))`**: We begin by creating a pipeline from the CSV data. `explode()` splits the string into an array of lines.

<<<<<<< HEAD
2.  **`map('str_getcsv')`**: The `map()` method is used to apply `str_getcsv()` to each line, converting each CSV string into an array of values.
=======
2.  **`map(str_getcsv(...))`**: The `map()` method is used to apply `str_getcsv()` to each line, converting each CSV string into an array of values.
>>>>>>> ce5a3097

3.  **`slice(1)`**: This method skips the first element of the pipeline, which in this case is the header row.

4.  **`map(fn($row) => ...)`**: We use `map()` again to transform the indexed array for each row into a more readable associative array.

5.  **`filter(fn($user) => ...)`**: The `filter()` method is used to apply our business logic, keeping only the users who are 30 years of age or older.

6.  **`toList()`**: This is a terminal operation. It triggers the execution of all the previous (lazy) operations and collects the final results into an array.

## Key Concepts

This example illustrates several core principles of the library:

-   **Lazy Evaluation**: No processing occurs until a terminal method like `toList()` is called.
-   **Method Chaining**: Each operation returns the pipeline object, allowing for a fluent and expressive syntax.
-   **Transformation**: `map()` is used to change the structure and format of the data.
-   **Filtering**: `filter()` and `slice()` are used to selectively remove data.

## Next Steps

-   Explore the [Cookbook](../cookbook/index.md) for more practical examples.
-   Consult the [API Reference](../api/creation.md) for detailed information on each method.<|MERGE_RESOLUTION|>--- conflicted
+++ resolved
@@ -14,11 +14,7 @@
 use function Pipeline\take;
 
 // Sample CSV data with a header row
-<<<<<<< HEAD
-$csv = <<<
-=======
 $csv = <<<CSV
->>>>>>> ce5a3097
 name,age,city
 Alice,30,New York
 Bob,25,Los Angeles
@@ -28,11 +24,7 @@
 
 // Build the pipeline
 $users = take(explode("\n", $csv))
-<<<<<<< HEAD
-    ->map('str_getcsv')           // 1. Parse each line into an array
-=======
     ->map(str_getcsv(...))        // 1. Parse each line into an array
->>>>>>> ce5a3097
     ->slice(1)                    // 2. Skip the header row
     ->map(fn($row) => [          // 3. Transform to an associative array
         'name' => $row[0],
@@ -53,11 +45,7 @@
 
 1.  **`take(explode("\n", $csv))`**: We begin by creating a pipeline from the CSV data. `explode()` splits the string into an array of lines.
 
-<<<<<<< HEAD
-2.  **`map('str_getcsv')`**: The `map()` method is used to apply `str_getcsv()` to each line, converting each CSV string into an array of values.
-=======
 2.  **`map(str_getcsv(...))`**: The `map()` method is used to apply `str_getcsv()` to each line, converting each CSV string into an array of values.
->>>>>>> ce5a3097
 
 3.  **`slice(1)`**: This method skips the first element of the pipeline, which in this case is the header row.
 
