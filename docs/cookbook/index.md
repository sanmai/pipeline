# Pipeline Cookbook

This cookbook provides practical, ready-to-use solutions for common data processing challenges.

## Data Cleaning

### Safe and Predictable Data Cleaning

**Problem**: You need to remove `null` or `false` values from a dataset without accidentally removing valid data like `0` or empty strings.

**Solution**: Use `filter(strict: true)` to ensure only `null` and `false` are removed.

```php
$cleanedData = take($rawData)
    ->filter(strict: true)
    ->toList();
```

## Batch Processing

### Batching for Databases and APIs

**Problem**: You need to process a large number of records and send them to a database or API in manageable batches.

**Solution**: Use `chunk()` to group items and `each()` to process each batch.

```php
// Process a large dataset in batches of 1000
take(new SplFileObject('large-dataset.csv'))
<<<<<<< HEAD
    ->map('str_getcsv')
=======
    ->map(str_getcsv(...))
>>>>>>> ce5a3097
    ->chunk(1000)
    ->each(function ($batch) {
        // Insert the batch into the database
        Database::bulkInsert($batch);
    });
```

## Real-Time Analysis

### Anomaly Detection

**Problem**: You have a live stream of data and need to identify outliers in real-time.

**Solution**: Use `runningVariance()` to maintain live statistics and identify data points that fall outside a normal range.

```php
$stats = null;
take($liveStream)
    ->runningVariance($stats)
    ->each(function ($value) use ($stats) {
        if ($stats->getCount() > 30) {
            $mean = $stats->getMean();
            $stdDev = $stats->getStandardDeviation();
            if (abs($value - $mean) > (3 * $stdDev)) {
                // Trigger an alert
                AlertSystem::notify("Anomaly detected: $value");
            }
        }
    });
```

## Distributed Data

### Parallel Statistics Aggregation

**Problem**: Your data is distributed across multiple sources, and you need to calculate overall statistics without centralizing the data.

**Solution**: Calculate `finalVariance()` for each source independently, then merge the resulting `RunningVariance` objects.

```php
use Pipeline\Helper\RunningVariance;

$stats1 = take($source1)->finalVariance();
$stats2 = take($source2)->finalVariance();

$overallStats = new RunningVariance($stats1, $stats2);
```

## File Processing

### CSV and JSON Processing

**Problem**: You need to process large CSV or JSON files efficiently.

**Solution**: Stream the file line by line and use `map()` and `filter()` to process the data.

```php
// Process a large CSV file
$data = take(new SplFileObject('data.csv'))
<<<<<<< HEAD
    ->map('str_getcsv')
=======
    ->map(str_getcsv(...))
>>>>>>> ce5a3097
    ->filter(fn($row) => count($row) === 3)
    ->toList();
```

## Error Handling

### Safe Processing

**Problem**: You need to process data where some items may cause errors, but you want to continue processing the rest.

**Solution**: Wrap the risky operation in a `try-catch` block within a `map()` transformation.

```php
$results = take($inputs)
    ->map(function ($item) {
        try {
            return ['success' => true, 'data' => process($item)];
        } catch (Exception $e) {
            return ['success' => false, 'error' => $e->getMessage()];
        }
    })
    ->toList();
```

## Deduplication

### Memory-Efficient Deduplication

**Problem**: You need to remove duplicate values from a large dataset without loading it all into memory.

**Solution**: For simple values, use the `flip()` method twice. For complex data, use a "seen" set to track unique items.

```php
// Simple deduplication
$unique = take($values)->flip()->flip()->values()->toList();

// Complex deduplication
$seen = [];
$unique = take($users)
    ->filter(function ($user) use (&$seen) {
        $key = $user['email'];
        if (isset($seen[$key])) {
            return false;
        }
        $seen[$key] = true;
        return true;
    })
    ->toList();
```<|MERGE_RESOLUTION|>--- conflicted
+++ resolved
@@ -27,11 +27,7 @@
 ```php
 // Process a large dataset in batches of 1000
 take(new SplFileObject('large-dataset.csv'))
-<<<<<<< HEAD
-    ->map('str_getcsv')
-=======
     ->map(str_getcsv(...))
->>>>>>> ce5a3097
     ->chunk(1000)
     ->each(function ($batch) {
         // Insert the batch into the database
@@ -91,11 +87,7 @@
 ```php
 // Process a large CSV file
 $data = take(new SplFileObject('data.csv'))
-<<<<<<< HEAD
-    ->map('str_getcsv')
-=======
     ->map(str_getcsv(...))
->>>>>>> ce5a3097
     ->filter(fn($row) => count($row) === 3)
     ->toList();
 ```
