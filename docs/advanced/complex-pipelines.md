# Complex Pipeline Patterns

This section explores advanced techniques for building sophisticated, maintainable, and scalable data processing pipelines.

## Pipeline Composition

One of the most powerful features of the library is the ability to compose complex pipelines from smaller, reusable components. This is achieved by encapsulating business logic into separate classes or functions, which can then be chained together.

### Reusable Components

By creating dedicated classes for pipeline operations, you can build a library of reusable, testable components.

**Example: A `UserProcessor` Class**

```php
namespace App\Pipeline\Components;

class UserProcessor
{
    public static function filterActive(array $user): bool
    {
        return ($user['active'] ?? false) === true;
    }

    public static function normalize(array $user): array
    {
        return [
            ...$user,
            'name' => ucwords(strtolower(trim($user['name'] ?? ''))),
            'email' => strtolower(trim($user['email'] ?? '')),
        ];
    }
}
```

These components can then be used to build a clean and readable pipeline:

```php
use App\Pipeline\Components\UserProcessor;
use function Pipeline\take;

$processedUsers = take($rawUsers)
    ->filter(UserProcessor::filterActive(...))
    ->map(UserProcessor::normalize(...))
    ->toList();
```

This approach offers several advantages:
<<<<<<< HEAD

-   **Readability**: The pipeline clearly expresses the business logic.
-   **Testability**: Each component can be unit-tested in isolation.
-   **Reusability**: Components can be shared across multiple pipelines.

=======

-   **Readability**: The pipeline clearly expresses the business logic.
-   **Testability**: Each component can be unit-tested in isolation.
-   **Reusability**: Components can be shared across multiple pipelines.

>>>>>>> ce5a3097
## Stateful Transformations

For operations that require state to be maintained between elements, you can use a class to encapsulate the state.

**Example: A `ChangeDetector`**

```php
class ChangeDetector
{
    private $previous = null;

    public function detect($value): ?array
    {
        if ($this->previous === null) {
            $this->previous = $value;
            return null;
        }

        $change = $value - $this->previous;
        $this->previous = $value;

        return ['value' => $value, 'change' => $change];
    }
}

$detector = new ChangeDetector();
$changes = take($prices)
<<<<<<< HEAD
    ->map([$detector, 'detect'])
=======
    ->map($detector->detect(...))
>>>>>>> ce5a3097
    ->filter() // Remove the first null
    ->toList();
```

## Error Handling

For pipelines that may encounter errors, you can create a wrapper to handle exceptions gracefully.

**Example: A `SafeProcessor`**

```php
class SafeProcessor
{
    private array $errors = [];

    public function transform(callable $transformer): callable
    {
        return function ($item) use ($transformer) {
            try {
                return ['success' => true, 'data' => $transformer($item)];
            } catch (\Exception $e) {
                $this->errors[] = ['item' => $item, 'error' => $e->getMessage()];
                return ['success' => false, 'data' => null];
            }
        };
    }

    public function getErrors(): array
    {
        return $this->errors;
    }
}

$processor = new SafeProcessor();

$results = take($inputs)
    ->map($processor->transform(fn($item) => process($item)))
    ->filter(fn($result) => $result['success'])
    ->map(fn($result) => $result['data'])
    ->toList();

$errors = $processor->getErrors();
```

<<<<<<< HEAD
## Hierarchical Data

For nested data structures, you can use recursion to process the entire tree.

**Example: A `TreeProcessor`**

=======
### Practical Example: Processing API Responses

Here's a real-world example of handling errors when processing API responses:

```php
use function Pipeline\take;

// Simulate API responses with potential failures
$apiResponses = [
    ['url' => '/users/1', 'data' => '{"id":1,"name":"Alice"}'],
    ['url' => '/users/2', 'data' => 'invalid json'],
    ['url' => '/users/3', 'data' => '{"id":3,"name":"Charlie"}'],
    ['url' => '/users/4', 'data' => null], // Failed request
];

// Process with error collection
$validUsers = [];
$errors = [];

take($apiResponses)
    ->map(function($response) use (&$errors) {
        if ($response['data'] === null) {
            $errors[] = ['url' => $response['url'], 'error' => 'Request failed'];
            return null;
        }

        $decoded = json_decode($response['data'], true);
        if (json_last_error() !== JSON_ERROR_NONE) {
            $errors[] = ['url' => $response['url'], 'error' => 'Invalid JSON'];
            return null;
        }

        return $decoded;
    })
    ->filter() // Remove nulls
    ->each(function($user) use (&$validUsers) {
        $validUsers[] = $user;
    });

// $validUsers:
// [
//     ['id' => 1, 'name' => 'Alice'],
//     ['id' => 3, 'name' => 'Charlie'],
// ]
//
// $errors:
// [
//     ['url' => '/users/2', 'error' => 'Invalid JSON'],
//     ['url' => '/users/4', 'error' => 'Request failed'],
// ]
```

## Hierarchical Data

For nested data structures, you can use recursion to process the entire tree.

**Example: A `TreeProcessor`**

>>>>>>> ce5a3097
```php
class TreeProcessor
{
    public static function traverse(array $node, callable $processor): array
    {
        $result = $processor($node);

        if (isset($node['children'])) {
            $result['children'] = take($node['children'])
                ->map(fn($child) => self::traverse($child, $processor))
                ->toList();
        }

        return $result;
    }
}

$processedTree = TreeProcessor::traverse($tree, fn($node) => [
    ...$node,
    'processed' => true,
]);
```<|MERGE_RESOLUTION|>--- conflicted
+++ resolved
@@ -46,19 +46,11 @@
 ```
 
 This approach offers several advantages:
-<<<<<<< HEAD
 
 -   **Readability**: The pipeline clearly expresses the business logic.
 -   **Testability**: Each component can be unit-tested in isolation.
 -   **Reusability**: Components can be shared across multiple pipelines.
 
-=======
-
--   **Readability**: The pipeline clearly expresses the business logic.
--   **Testability**: Each component can be unit-tested in isolation.
--   **Reusability**: Components can be shared across multiple pipelines.
-
->>>>>>> ce5a3097
 ## Stateful Transformations
 
 For operations that require state to be maintained between elements, you can use a class to encapsulate the state.
@@ -86,11 +78,7 @@
 
 $detector = new ChangeDetector();
 $changes = take($prices)
-<<<<<<< HEAD
-    ->map([$detector, 'detect'])
-=======
     ->map($detector->detect(...))
->>>>>>> ce5a3097
     ->filter() // Remove the first null
     ->toList();
 ```
@@ -135,14 +123,6 @@
 $errors = $processor->getErrors();
 ```
 
-<<<<<<< HEAD
-## Hierarchical Data
-
-For nested data structures, you can use recursion to process the entire tree.
-
-**Example: A `TreeProcessor`**
-
-=======
 ### Practical Example: Processing API Responses
 
 Here's a real-world example of handling errors when processing API responses:
@@ -201,7 +181,6 @@
 
 **Example: A `TreeProcessor`**
 
->>>>>>> ce5a3097
 ```php
 class TreeProcessor
 {
