# Best Practices

To make the most of the Pipeline library, follow these best practices for writing clean, efficient, and maintainable code.

## Core Principles

### 1. Think in Streams

The library is designed for streaming data. Always prefer iterators and generators over arrays for large datasets to minimize memory usage.

```php
// Good: Streaming from a file
$result = take(new SplFileObject('data.csv'))
    ->map('str_getcsv')
    ->toList();

// Good: Forcing a stream from a large array
$result = take($largeArray)
    ->stream()
    ->filter(fn($user) => $user['active'])
    ->toList();
```

<<<<<<< HEAD
### 2. Chain Operations

=======
#### Array Processing Warning

When working with arrays, be aware that certain methods (`filter()`, `cast()`, `slice()`, `chunk()`) use PHP's native array functions for performance. This means they create intermediate arrays:

```php
// This creates intermediate arrays in memory:
$result = take($millionRecords)
    ->filter(fn($r) => $r['active'])     // New array with ~500k elements
    ->map(fn($r) => transform($r))       // Another array with ~500k elements
    ->toList();

// Better: Use stream() for large arrays
$result = take($millionRecords)
    ->stream()                           // Process one element at a time
    ->filter(fn($r) => $r['active'])
    ->map(fn($r) => transform($r))
    ->toList();
```

### 2. Chain Operations

>>>>>>> ce5a3097
Keep your operations in a single, fluent chain for readability and efficiency.

```php
// Good: A single, readable chain
$result = take($data)
    ->filter($predicate)
    ->map($transformer)
    ->toList();

// Bad: Breaking the chain creates unnecessary intermediate variables
$filtered = take($data)->filter($predicate)->toList();
$result = take($filtered)->map($transformer)->toList();
<<<<<<< HEAD
```

### 3. Prefer `fold()` for Aggregations

For clarity and type safety, use `fold()` instead of `reduce()` for all aggregation tasks. It requires an explicit initial value, which makes your code more predictable.

```php
// Good: Explicit initial value
$sum = take($numbers)->fold(0, fn($a, $b) => $a + $b);

// Bad: Implicit initial value
$sum = take($numbers)->reduce();
```

### 4. Use Strict Filtering

When cleaning data, use `filter(strict: true)` to only remove `null` and `false` values. This prevents accidental removal of falsy values like `0` or empty strings.

```php
=======
```

### 3. Prefer `fold()` for Aggregations

For clarity and type safety, use `fold()` instead of `reduce()` for all aggregation tasks. It requires an explicit initial value, which makes your code more predictable.

```php
// Good: Explicit initial value
$sum = take($numbers)->fold(0, fn($a, $b) => $a + $b);

// Bad: Implicit initial value
$sum = take($numbers)->reduce();
```

### 4. Use Strict Filtering

When cleaning data, use `filter(strict: true)` to only remove `null` and `false` values. This prevents accidental removal of falsy values like `0` or empty strings.

```php
>>>>>>> ce5a3097
// Good: Predictable cleaning
$cleaned = take($data)->filter(strict: true);

// Bad: Aggressive cleaning may remove valid data
$cleaned = take($data)->filter();
```

## Error Handling

Write defensive code to handle potential errors gracefully.

```php
// Handle missing keys with the null coalescing operator
$result = take($users)
    ->map(fn($user) => [
        'id' => $user['id'] ?? null,
        'name' => $user['name'] ?? 'Unknown',
    ])
    ->filter(fn($user) => $user['id'] !== null)
    ->toList();
```

## Code Organization

For complex pipelines, consider creating reusable functions or classes to encapsulate logic.

```php
// Reusable pipeline function
function getActiveUsers(iterable $users): Standard
{
    return take($users)
        ->filter(fn($user) => $user['active']);
}

$activeAdmins = getActiveUsers($allUsers)
    ->filter(fn($user) => $user['isAdmin'])
    ->toList();
```

## Antipatterns to Avoid

-   **Reusing a consumed pipeline**: Generators can only be iterated over once. Create a new pipeline for each use.
-   **Modifying the source data during iteration**: This can lead to unexpected behavior. Create new data structures instead.
-   **Overusing pipelines for simple tasks**: For simple operations like `array_sum`, native PHP functions are often more efficient.<|MERGE_RESOLUTION|>--- conflicted
+++ resolved
@@ -21,10 +21,6 @@
     ->toList();
 ```
 
-<<<<<<< HEAD
-### 2. Chain Operations
-
-=======
 #### Array Processing Warning
 
 When working with arrays, be aware that certain methods (`filter()`, `cast()`, `slice()`, `chunk()`) use PHP's native array functions for performance. This means they create intermediate arrays:
@@ -46,7 +42,6 @@
 
 ### 2. Chain Operations
 
->>>>>>> ce5a3097
 Keep your operations in a single, fluent chain for readability and efficiency.
 
 ```php
@@ -59,7 +54,6 @@
 // Bad: Breaking the chain creates unnecessary intermediate variables
 $filtered = take($data)->filter($predicate)->toList();
 $result = take($filtered)->map($transformer)->toList();
-<<<<<<< HEAD
 ```
 
 ### 3. Prefer `fold()` for Aggregations
@@ -79,27 +73,6 @@
 When cleaning data, use `filter(strict: true)` to only remove `null` and `false` values. This prevents accidental removal of falsy values like `0` or empty strings.
 
 ```php
-=======
-```
-
-### 3. Prefer `fold()` for Aggregations
-
-For clarity and type safety, use `fold()` instead of `reduce()` for all aggregation tasks. It requires an explicit initial value, which makes your code more predictable.
-
-```php
-// Good: Explicit initial value
-$sum = take($numbers)->fold(0, fn($a, $b) => $a + $b);
-
-// Bad: Implicit initial value
-$sum = take($numbers)->reduce();
-```
-
-### 4. Use Strict Filtering
-
-When cleaning data, use `filter(strict: true)` to only remove `null` and `false` values. This prevents accidental removal of falsy values like `0` or empty strings.
-
-```php
->>>>>>> ce5a3097
 // Good: Predictable cleaning
 $cleaned = take($data)->filter(strict: true);
 
