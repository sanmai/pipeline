# Filtering Methods

Filtering methods are used to remove elements from a pipeline based on a condition.

## `filter()`

Filters the pipeline using a callback function. If no callback is provided, it removes all "falsy" values.

**Signature**: `filter(?callable $func = null, bool $strict = false): self`

-   `$func`: A function that returns `true` to keep an element or `false` to remove it.
-   `$strict`: If `true` and `$func` is `null`, only `null` and `false` are removed.

**Behavior**:

-   Preserves the original keys of the elements.
-   For arrays, it uses the highly optimized `array_filter()` function.

<<<<<<< HEAD
=======
> **Performance Note**
>
> When working with arrays, `filter()` uses PHP's `array_filter()` internally, creating a new array in memory. For large datasets, use `->stream()` first to process elements one at a time and avoid creating intermediate arrays.

>>>>>>> ce5a3097
**Examples**:

```php
// Keep only even numbers
$result = take([1, 2, 3, 4, 5, 6])
    ->filter(fn($x) => $x % 2 === 0)
    ->toList(); // [2, 4, 6]

// Remove falsy values
$result = take([0, 1, false, 2, null, 3, '', 4])
    ->filter()
    ->toList(); // [1, 2, 3, 4]

// Strict filtering
$result = take([0, 1, false, 2, null, 3, '', 4])
    ->filter(strict: true)
    ->toList(); // [0, 1, 2, 3, '', 4]
<<<<<<< HEAD
=======

// Using built-in type checking functions
$result = take([1, '2', 3.0, 'four'])
    ->filter(is_int(...))
    ->toList(); // [1]

// Using object methods as filters
$validator = new DataValidator();
$result = take($records)
    ->filter($validator->isValid(...))
    ->toList();
>>>>>>> ce5a3097
```

## `skipWhile()`

Skips elements from the beginning of the pipeline as long as a condition is true.

**Signature**: `skipWhile(callable $predicate): self`

-   `$predicate`: A function that returns `true` to continue skipping.

**Behavior**:

-   Once the predicate returns `false`, no more elements are skipped.

**Examples**:

```php
// Skip leading zeros
$result = take([0, 0, 1, 0, 2, 0, 3])
    ->skipWhile(fn($x) => $x === 0)
    ->toList(); // [1, 0, 2, 0, 3]

// Skip lines in a file until a marker is found
$result = take(new SplFileObject('data.txt'))
    ->skipWhile(fn($line) => !str_contains($line, 'START_DATA'))
    ->toList();
```<|MERGE_RESOLUTION|>--- conflicted
+++ resolved
@@ -16,13 +16,10 @@
 -   Preserves the original keys of the elements.
 -   For arrays, it uses the highly optimized `array_filter()` function.
 
-<<<<<<< HEAD
-=======
 > **Performance Note**
 >
 > When working with arrays, `filter()` uses PHP's `array_filter()` internally, creating a new array in memory. For large datasets, use `->stream()` first to process elements one at a time and avoid creating intermediate arrays.
 
->>>>>>> ce5a3097
 **Examples**:
 
 ```php
@@ -40,8 +37,6 @@
 $result = take([0, 1, false, 2, null, 3, '', 4])
     ->filter(strict: true)
     ->toList(); // [0, 1, 2, 3, '', 4]
-<<<<<<< HEAD
-=======
 
 // Using built-in type checking functions
 $result = take([1, '2', 3.0, 'four'])
@@ -53,7 +48,6 @@
 $result = take($records)
     ->filter($validator->isValid(...))
     ->toList();
->>>>>>> ce5a3097
 ```
 
 ## `skipWhile()`
