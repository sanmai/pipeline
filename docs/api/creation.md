--- conflicted
+++ resolved
@@ -93,26 +93,6 @@
 -   If the iterables have different lengths, the shorter ones are padded with `null`.
 
 **Examples**:
-<<<<<<< HEAD
-
-```php
-use function Pipeline\zip;
-
-$names = ['Alice', 'Bob'];
-$ages = [30, 25];
-
-$result = zip($names, $ages)->toList();
-// [['Alice', 30], ['Bob', 25]]
-```
-
-## Adding Data to a Pipeline
-
-### `append()`
-
-Adds elements from an iterable to the end of the pipeline.
-
-**Signature**: `append(?iterable $values = null): self`
-=======
 
 ```php
 use function Pipeline\zip;
@@ -143,29 +123,6 @@
 Appends individual values to the end of the pipeline.
 
 **Signature**: `push(...$vector): self`
->>>>>>> ce5a3097
-
-**Examples**:
-
-```php
-<<<<<<< HEAD
-$pipeline = take([1, 2])->append([3, 4]); // [1, 2, 3, 4]
-```
-
-### `push()`
-=======
-$pipeline = take([1, 2])->push(3, 4); // [1, 2, 3, 4]
-```
-
-### `prepend()`
-
-Adds elements from an iterable to the beginning of the pipeline.
->>>>>>> ce5a3097
-
-**Signature**: `prepend(?iterable $values = null): self`
-
-<<<<<<< HEAD
-**Signature**: `push(...$vector): self`
 
 **Examples**:
 
@@ -179,24 +136,6 @@
 
 **Signature**: `prepend(?iterable $values = null): self`
 
-**Examples**:
-
-```php
-$pipeline = take([3, 4])->prepend([1, 2]); // [1, 2, 3, 4]
-```
-
-### `unshift()`
-
-Prepends individual values to the beginning of the pipeline.
-
-**Signature**: `unshift(...$vector): self`
-
-**Examples**:
-
-```php
-$pipeline = take([3, 4])->unshift(1, 2); // [1, 2, 3, 4]
-```
-=======
 **Examples**:
 
 ```php
@@ -257,5 +196,4 @@
 $pipeline->filter(['ClassName', 'staticMethod']);
 ```
 
-The first-class callable syntax is recommended for new code as it provides better IDE support, type safety, and is more readable.
->>>>>>> ce5a3097
+The first-class callable syntax is recommended for new code as it provides better IDE support, type safety, and is more readable.