--- conflicted
+++ resolved
@@ -2,8 +2,6 @@
 
 Collection methods are used to convert a pipeline into an array or to iterate over its elements.
 
-<<<<<<< HEAD
-=======
 ## Terminal Operations
 
 A pipeline is **lazy** and does not begin processing data until a **terminal operation** is called. These methods consume the pipeline to produce a final result.
@@ -17,7 +15,6 @@
 - `each()` - Iterate and perform side effects
 - `finalVariance()` - Calculate comprehensive statistics
 
->>>>>>> ce5a3097
 ## Array Conversion
 
 ### `toList()`
@@ -91,7 +88,6 @@
 ```
 
 ### `each()`
-<<<<<<< HEAD
 
 Eagerly iterates over all elements in the pipeline, applying a function to each.
 
@@ -106,22 +102,6 @@
 -   This is a terminal operation.
 -   It is primarily used for side effects, such as logging or database operations.
 
-=======
-
-Eagerly iterates over all elements in the pipeline, applying a function to each.
-
-**Signature**: `each(callable $func): void`
-
--   `$func`: The function to call for each element.
-
-**Callback Signature**: `function(mixed $value, mixed $key): void`
-
-**Behavior**:
-
--   This is a terminal operation.
--   It is primarily used for side effects, such as logging or database operations.
-
->>>>>>> ce5a3097
 **Examples**:
 
 ```php
