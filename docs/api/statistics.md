--- conflicted
+++ resolved
@@ -8,21 +8,14 @@
 
 **Signature**: `finalVariance(?callable $castFunc = null, ?RunningVariance $variance = null): RunningVariance`
 
-<<<<<<< HEAD
--   `$castFunc`: A function to convert pipeline values to floats. Defaults to `floatval`.
-=======
 -   `$castFunc`: A function to convert pipeline values to floats. Defaults to `floatval`. Return `null` to skip non-numeric values.
->>>>>>> ce5a3097
 -   `$variance`: An optional, pre-initialized `RunningVariance` object to continue calculations from.
 
 **Behavior**:
 
 -   This is a terminal operation that returns a `RunningVariance` object.
 -   The `RunningVariance` object contains methods to get the mean, variance, standard deviation, min, max, and count.
-<<<<<<< HEAD
-=======
 -   Values that the `$castFunc` returns as `null` are not included in the statistics.
->>>>>>> ce5a3097
 
 **Examples**:
 
@@ -31,12 +24,6 @@
 
 // Basic statistics
 $stats = take([1, 2, 3, 4, 5])->finalVariance();
-<<<<<<< HEAD
-echo $stats->getMean(); // 3.0
-
-// Statistics for a specific field
-$stats = take($users)->finalVariance(fn($user) => $user['age']);
-=======
 echo $stats->getCount();              // 5
 echo $stats->getMean();               // 3.0
 echo $stats->getVariance();           // 2.5
@@ -55,7 +42,6 @@
 // Continuing from existing statistics
 $initialStats = take($firstBatch)->finalVariance();
 $combinedStats = take($secondBatch)->finalVariance(null, $initialStats);
->>>>>>> ce5a3097
 ```
 
 ## `runningVariance()`
