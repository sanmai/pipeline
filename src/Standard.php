<?php

/**
 * Copyright 2017, 2018 Alexey Kopytko <alexey@kopytko.com>
 *
 * Licensed under the Apache License, Version 2.0 (the "License");
 * you may not use this file except in compliance with the License.
 * You may obtain a copy of the License at
 *
 * http://www.apache.org/licenses/LICENSE-2.0
 *
 * Unless required by applicable law or agreed to in writing, software
 * distributed under the License is distributed on an "AS IS" BASIS,
 * WITHOUT WARRANTIES OR CONDITIONS OF ANY KIND, either express or implied.
 * See the License for the specific language governing permissions and
 * limitations under the License.
 */

declare(strict_types=1);

namespace Pipeline;

use ArrayIterator;
use CallbackFilterIterator;
use Countable;
use EmptyIterator;
use Generator;
use Iterator;
use IteratorAggregate;
use Traversable;
use Override;

use function array_chunk;
use function array_filter;
use function array_flip;
use function array_map;
use function array_merge;
use function array_reduce;
use function array_shift;
use function array_slice;
use function array_values;
use function assert;
use function count;
use function is_array;
use function is_string;
use function iterator_count;
use function iterator_to_array;
use function max;
use function min;
use function mt_getrandmax;
use function mt_rand;
use function array_keys;

/**
 * Concrete pipeline with sensible default callbacks.
 *
 * @template TKey
 * @template TValue
 * @template-implements IteratorAggregate<TKey, TValue>
 */
class Standard implements IteratorAggregate, Countable
{
    /**
     * Pre-primed pipeline.
     *
     * This is not a full `iterable` per se because we exclude IteratorAggregate before assigning a value.
     *
     * @var iterable<TKey, TValue>
     */
    private array|Iterator $pipeline;

    /**
     * Constructor with an optional source of data.
     *
     * @param ?iterable<TKey, TValue> $input
     */
    public function __construct(?iterable $input = null)
    {
        if (null !== $input) {
            $this->replace($input);
        }
    }

    private function replace(iterable $input): void
    {
        if (is_array($input)) {
            $this->pipeline = $input;

            return;
        }

        // IteratorAggregate is a nuance best we avoid dealing with.
        // For example, CallbackFilterIterator needs a plain Iterator.
        while ($input instanceof IteratorAggregate) {
            $input = $input->getIterator();
        }

        /** @var Iterator $input */
        $this->pipeline = $input;
    }

    /**
     * @psalm-suppress TypeDoesNotContainType
     * @phpstan-assert-if-false non-empty-array|Traversable $this->pipeline
     */
    private function empty(): bool
    {
        if (!isset($this->pipeline)) {
            return true;
        }

        if ([] === $this->pipeline) {
            return true;
        }

        return false;
    }

    private function discard(): void
    {
        unset($this->pipeline);
    }

    /**
     * Appends the contents of an interable to the end of the pipeline.
     *
     * @param ?iterable<TKey, TValue> $values
     * @return static
     */
    public function append(?iterable $values = null)
    {
        // Do we need to do anything here?
        if ($this->willReplace($values)) {
            return $this;
        }

        // Static analyzer hints
        assert(null !== $values);

        return $this->join($this->pipeline, $values);
    }

    /**
     * Appends a list of values to the end of the pipeline.
     *
     * @param mixed ...$vector
     */
    public function push(...$vector): self
    {
        return $this->append($vector);
    }

    /**
     * Prepends the pipeline with the contents of an iterable.
     */
    public function prepend(?iterable $values = null): self
    {
        // Do we need to do anything here?
        if ($this->willReplace($values)) {
            return $this;
        }

        // Static analyzer hints
        assert(null !== $values);

        return $this->join($values, $this->pipeline);
    }

    /**
     * Prepends the pipeline with a list of values.
     *
     * @param mixed ...$vector
     */
    public function unshift(...$vector): self
    {
        return $this->prepend($vector);
    }

    /**
     * Determine if the internal pipeline will be replaced when appending/prepending.
     *
     * Utility method for appending/prepending methods.
     */
    private function willReplace(?iterable $values = null): bool
    {
        // Nothing needs to be done here.
        if (null === $values || [] === $values) {
            return true;
        }

        // No shortcuts are applicable if the pipeline was initialized.
        if (!$this->empty()) {
            return false;
        }

        // Handle edge cases there
        $this->replace($values);

        return true;
    }

    /**
     * Replace the internal pipeline with a combination of two non-empty iterables, array-optimized.
     *
     * Utility method for appending/prepending methods.
     */
    private function join(iterable $left, iterable $right): self
    {
        // We got two arrays, that's what we will use.
        if (is_array($left) && is_array($right)) {
            $this->pipeline = array_merge($left, $right);

            return $this;
        }

        // Last, join the hard way.
        $this->pipeline = self::joinYield($left, $right);

        return $this;
    }

    /**
     * Replace the internal pipeline with a combination of two non-empty iterables, generator-way.
     */
    private static function joinYield(iterable $left, iterable $right): Generator
    {
        yield from $left;
        yield from $right;
    }

    /**
     * Flattens inputs: arrays become lists.
     *
     * @return $this
     */
    public function flatten(): self
    {
        return $this->map(static function (iterable $args = []) {
            yield from $args;
        });
    }

    /**
     * An extra variant of `map` which unpacks arrays into arguments. Flattens inputs if no callback provided.
     *
     * @param ?callable $func
     *
     * @return $this
     */
    public function unpack(?callable $func = null): self
    {
        if (null === $func) {
            return $this->flatten();
        }

        return $this->map(static function (iterable $args = []) use ($func) {
            /** @psalm-suppress InvalidArgument */
            return $func(...$args);
        });
    }

    /**
     * Chunks the pipeline into arrays with length elements. The last chunk may contain less than length elements.
     *
     * @param int<1, max> $length        the size of each chunk
     * @param bool        $preserve_keys When set to true keys will be preserved. Default is false which will reindex the chunk numerically.
     *
     * @return $this
     */
    public function chunk(int $length, bool $preserve_keys = false): self
    {
        // No-op: an empty array or null.
        if ($this->empty()) {
            return $this;
        }

        // Array shortcut
        if (is_array($this->pipeline)) {
            $this->pipeline = array_chunk($this->pipeline, $length, $preserve_keys);

            return $this;
        }

        $this->pipeline = self::toChunks(
            self::makeNonRewindable($this->pipeline),
            $length,
            $preserve_keys
        );

        return $this;
    }

    /**
     * @psalm-param positive-int $length
     */
    private static function toChunks(Generator $input, int $length, bool $preserve_keys): Generator
    {
        while ($input->valid()) {
            yield iterator_to_array(self::take($input, $length), $preserve_keys);
            $input->next();
        }
    }

    /**
     * Takes a callback that for each input value may return one or yield many. Also takes an initial generator, where it must not require any arguments.
     *
     * With no callback is a no-op (can safely take a null).
     *
     * @template TNewValue
     * @param ?callable(TValue): (TNewValue|Generator<mixed, TNewValue>) $func a callback must either return a value or yield values (return a generator)
     * @return static
     * @phpstan-return ($func is null ? static : static<TKey, TNewValue>)
     */
    public function map(?callable $func = null)
    {
        if (null === $func) {
            return $this;
        }

        // That's the standard case for any next stages.
        if (isset($this->pipeline)) {
            $this->pipeline = self::apply($this->pipeline, $func);

            return $this;
        }

        // Let's check what we got for a start.
        $value = $func();

        // Generator is a generator, moving along
        if ($value instanceof Generator) {
            // It is possible to detect if callback is a generator like so:
            // (new \ReflectionFunction($func))->isGenerator();
            // Yet this will restrict users from replacing the pipeline and has unknown performance impact.
            // But, again, we could add a direct internal method to replace the pipeline, e.g. as done by unpack()
            $this->pipeline = $value;

            return $this;
        }

        // Not a generator means we were given a simple value to be treated as an array.
        // We do not cast to an array here because casting a null to an array results in
        // an empty array; that's surprising and not how it works for other values.
        $this->pipeline = [
            $value,
        ];

        return $this;
    }

    private static function apply(iterable $previous, callable $func): Generator
    {
        foreach ($previous as $key => $value) {
            $result = $func($value);

            // For generators we use keys they provide
            if ($result instanceof Generator) {
                yield from $result;

                continue;
            }

            // In case of a plain old mapping function we use the original key
            yield $key => $result;
        }
    }

    /**
     * Takes a callback that for each input value expected to return another single value. Unlike map(), it assumes no special treatment for generators.
     *
     * With no callback is a no-op (can safely take a null).
     *
     * @template TNewValue
     * @param ?callable(TValue): TNewValue $func a callback must return a value
     * @psalm-suppress RedundantCondition
     * @return static
     * @phpstan-return ($func is null ? static : static<TKey, TNewValue>)
     */
    public function cast(?callable $func = null)
    {
        if (null === $func) {
            return $this;
        }

        // We got an array, that's what we need. Moving along.
        if (isset($this->pipeline) && is_array($this->pipeline)) {
            $this->pipeline = array_map($func, $this->pipeline);

            return $this;
        }

        if (isset($this->pipeline)) {
            $this->pipeline = self::applyOnce($this->pipeline, $func);

            return $this;
        }

        // Else get the seed value.
        // We do not cast to an array here because casting a null to an array results in
        // an empty array; that's surprising and not how it works for other values.
        $this->pipeline = [
            $func(),
        ];

        return $this;
    }

    private static function applyOnce(iterable $previous, callable $func): Generator
    {
        foreach ($previous as $key => $value) {
            yield $key => $func($value);
        }
    }

    /**
     * Removes elements unless a callback returns true.
     *
     * With no callback drops all null and false values (not unlike array_filter does by default).
     *
     * @param ?callable(TValue, TKey, Iterator): bool $func
     * @param bool $strict When true, only `null` and `false` are filtered out
     * @return static
     */
    public function filter(?callable $func = null, bool $strict = false)
    {
        // No-op: an empty array or null.
        if ($this->empty()) {
            return $this;
        }

        $func = self::resolvePredicate($func, $strict);

        // We got an array, that's what we need. Moving along.
        if (is_array($this->pipeline)) {
            $this->pipeline = array_filter($this->pipeline, $func);

            return $this;
        }

        $this->pipeline = new CallbackFilterIterator($this->pipeline, $func);

        return $this;
    }

    /**
     * Resolves a nullable predicate into a sensible non-null callable.
     */
    private static function resolvePredicate(?callable $func, bool $strict): callable
    {
        if (null === $func && $strict) {
            return self::strictPredicate(...);
        }

        if (null === $func) {
            return self::nonStrictPredicate(...);
        }

        // Handle strict mode for user provided predicates.
        if ($strict) {
            return static function ($value) use ($func) {
                return self::strictPredicate($func($value));
            };
        }

        return self::resolveStringPredicate($func);
    }

    private static function strictPredicate(mixed $value): bool
    {
        return null !== $value && false !== $value;
    }

    private static function nonStrictPredicate(mixed $value): bool
    {
        return (bool) $value;
    }

    /**
     * Resolves a string/callable predicate into a sensible non-null callable.
     */
    private static function resolveStringPredicate(callable $func): callable
    {
        if (!is_string($func)) {
            return $func;
        }

        // Strings usually are internal functions, which typically require exactly one parameter.
        return static fn($value) => $func($value);
    }

    /**
     * Skips elements while the predicate returns true, and keeps everything after the predicate return false just once.
     *
     * @param callable $predicate a callback returning boolean value
     */
    public function skipWhile(callable $predicate): self
    {
        // No-op: an empty array or null.
        if ($this->empty()) {
            return $this;
        }

        $predicate = self::resolveStringPredicate($predicate);

        $this->filter(static function ($value) use ($predicate): bool {
            static $done = false;

            if ($predicate($value) && !$done) {
                return false;
            }

            $done = true;

            return true;
        });

        return $this;
    }

    /**
     * Reduces input values to a single value. Defaults to summation. This is a terminal operation.
     *
     * @template T
     *
     * @param ?callable $func    function (mixed $carry, mixed $item) { must return updated $carry }
     * @param T         $initial The initial initial value for a $carry
     *
     * @return int|T
     */
    public function reduce(?callable $func = null, $initial = null)
    {
        return $this->fold($initial ?? 0, $func);
    }

    /**
     * Reduces input values to a single value. Defaults to summation. Requires an initial value. This is a terminal operation.
     *
     * @template T
     *
     * @param T         $initial initial value for a $carry
     * @param ?callable $func    function (mixed $carry, mixed $item) { must return updated $carry }
     *
     * @return T
     */
    public function fold($initial, ?callable $func = null)
    {
        if ($this->empty()) {
            return $initial;
        }

        $func ??= self::defaultReducer(...);

        if (is_array($this->pipeline)) {
            return array_reduce($this->pipeline, $func, $initial);
        }

        foreach ($this->pipeline as $value) {
            $initial = $func($initial, $value);
        }

        return $initial;
    }

    /**
     * @param mixed $carry
     * @param mixed $item
     * @return mixed
     */
    private static function defaultReducer($carry, $item)
    {
        $carry += $item;

        return $carry;
    }

    /**
     * @return Traversable<TKey, TValue>
     */
    #[Override]
    public function getIterator(): Traversable
    {
        if (!isset($this->pipeline)) {
            return new EmptyIterator();
        }

        if ($this->pipeline instanceof Traversable) {
            return $this->pipeline;
        }

        return new ArrayIterator($this->pipeline);
    }

    /**
     * By default, returns all values regardless of keys used, discarding all keys in the process. This is a terminal operation.
<<<<<<< HEAD
     *
     * @return list<TValue>
=======
     * @return list<mixed>
>>>>>>> 2f220754
     */
    public function toList(): array
    {
        // No-op: an empty array or null.
        if ($this->empty()) {
            return [];
        }

        // We got what we need, moving along.
        if (is_array($this->pipeline)) {
            return array_values($this->pipeline);
        }

        // Because `yield from` does not reset keys we have to ignore them on export by default to return every item.
        // http://php.net/manual/en/language.generators.syntax.php#control-structures.yield.from
        return iterator_to_array($this, preserve_keys: false);
    }

    /**
     * @deprecated Use toList() or toAssoc() instead
     */
    public function toArray(bool $preserve_keys = false): array
    {
        if ($preserve_keys) {
            return $this->toAssoc();
        }

        return $this->toList();
    }

    /**
     * Returns all values preserving keys. This is a terminal operation.
     * @deprecated Use toAssoc() instead
     */
    public function toArrayPreservingKeys(): array
    {
        return $this->toAssoc();
    }

    /**
     * Returns all values preserving keys. This is a terminal operation.
     *
     * @return array<TKey, TValue>
     */
    public function toAssoc(): array
    {
        // No-op: an empty array or null.
        if ($this->empty()) {
            return [];
        }

        // We got what we need, moving along.
        if (is_array($this->pipeline)) {
            return $this->pipeline;
        }

        // Preserve keys by default.
        return iterator_to_array($this);
    }

    /**
     * Counts seen values online.
     *
     * @param ?int &$count the current count; initialized unless provided
     *
     * @param-out int $count
     *
     * @return $this
     */
    public function runningCount(
        ?int &$count
    ): self {
        $count ??= 0;

        $this->cast(static function ($input) use (&$count) {
            ++$count;

            return $input;
        });

        return $this;
    }

    /**
     * {@inheritdoc}
     *
     * This is a terminal operation.
     *
     * @see \Countable::count()
     */
    #[Override]
    public function count(): int
    {
        if ($this->empty()) {
            // With non-primed pipeline just return zero.
            return 0;
        }

        if (is_array($this->pipeline)) {
            return count($this->pipeline);
        }

        return iterator_count($this->pipeline);
    }

    /**
     * @return $this
     */
    public function stream()
    {
        if ($this->empty()) {
            return $this;
        }

        $this->pipeline = self::makeNonRewindable($this->pipeline);

        return $this;
    }

    private static function makeNonRewindable(iterable $input): Generator
    {
        if ($input instanceof Generator) {
            return $input;
        }

        return self::generatorFromIterable($input);
    }

    private static function generatorFromIterable(iterable $input): Generator
    {
        yield from $input;
    }

    /**
     * Extracts a slice from the inputs. Keys are not discarded intentionally.
     *
     * @see \array_slice()
     *
     * @param int  $offset If offset is non-negative, the sequence will start at that offset. If offset is negative, the sequence will start that far from the end.
     * @param ?int $length If length is given and is positive, then the sequence will have up to that many elements in it. If length is given and is negative then the sequence will stop that many elements from the end.
     *
     * @return $this
     */
    public function slice(int $offset, ?int $length = null)
    {
        if ($this->empty()) {
            // With non-primed pipeline just move along.
            return $this;
        }

        if (0 === $length) {
            // We're not consuming anything assuming total laziness.
            $this->discard();

            return $this;
        }

        // Shortcut to array_slice() for actual arrays.
        if (is_array($this->pipeline)) {
            $this->pipeline = array_slice($this->pipeline, $offset, $length, true);

            return $this;
        }

        $this->pipeline = self::makeNonRewindable($this->pipeline);

        if ($offset < 0) {
            // If offset is negative, the sequence will start that far from the end of the array.
            $this->pipeline = self::tail($this->pipeline, -$offset);
        }

        if ($offset > 0) {
            // If offset is non-negative, the sequence will start at that offset in the array.
            $this->pipeline = self::skip($this->pipeline, $offset);
        }

        if ($length < 0) {
            // If length is given and is negative then the sequence will stop that many elements from the end of the array.
            $this->pipeline = self::head($this->pipeline, -$length);
        }

        if ($length > 0) {
            // If length is given and is positive, then the sequence will have up to that many elements in it.
            $this->pipeline = self::take($this->pipeline, $length);
        }

        return $this;
    }

    /**
     * @psalm-param positive-int $skip
     */
    private static function skip(Iterator $input, int $skip): Generator
    {
        // Consume until seen enough.
        foreach ($input as $_) {
            /** @psalm-suppress DocblockTypeContradiction */
            if (0 === $skip--) {
                break;
            }
        }

        // Avoid yielding from an exhausted generator. Gives error:
        // Generator passed to yield from was aborted without proper return and is unable to continue
        if (!$input->valid()) {
            return;
        }

        yield from $input;
    }

    /**
     * @psalm-param positive-int $take
     */
    private static function take(Generator $input, int $take): Generator
    {
        while ($input->valid()) {
            yield $input->key() => $input->current();

            // Stop once taken enough.
            if (0 === --$take) {
                break;
            }

            $input->next();
        }
    }

    private static function tail(iterable $input, int $length): Generator
    {
        $buffer = [];

        foreach ($input as $key => $value) {
            if (count($buffer) < $length) {
                // Read at most N records.
                $buffer[] = [$key, $value];

                continue;
            }

            // Remove and add one record each time.
            array_shift($buffer);
            $buffer[] = [$key, $value];
        }

        foreach ($buffer as [$key, $value]) {
            yield $key => $value;
        }
    }

    /**
     * Allocates a buffer of $length, and reads records into it, proceeding with FIFO when buffer is full.
     */
    private static function head(iterable $input, int $length): Generator
    {
        $buffer = [];

        foreach ($input as $key => $value) {
            $buffer[] = [$key, $value];

            if (count($buffer) > $length) {
                [$key, $value] = array_shift($buffer);
                yield $key => $value;
            }
        }
    }

    /**
     * Performs a lazy zip operation on iterables, not unlike that of
     * array_map with first argument set to null. Also known as transposition.
     *
     * @return $this
     */
    public function zip(iterable ...$inputs)
    {
        if ([] === $inputs) {
            return $this;
        }

        if (!isset($this->pipeline)) {
            $this->replace(array_shift($inputs));
        }

        if ([] === $inputs) {
            return $this;
        }

        $this->map(static function ($item): array {
            return [$item];
        });

        foreach (self::toIterators(...$inputs) as $iterator) {
            // MultipleIterator won't work here because it'll stop at first invalid iterator.
            $this->map(static function (array $current) use ($iterator) {
                if (!$iterator->valid()) {
                    $current[] = null;

                    return $current;
                }

                $current[] = $iterator->current();
                $iterator->next();

                return $current;
            });
        }

        return $this;
    }

    /**
     * @return Iterator[]
     */
    private static function toIterators(iterable ...$inputs): array
    {
        return array_map(static function (iterable $input): Iterator {
            while ($input instanceof IteratorAggregate) {
                $input = $input->getIterator();
            }

            if ($input instanceof Iterator) {
                return $input;
            }

            // IteratorAggregate and Iterator are out of picture, which leaves... an array.

            /** @var array $input */
            return new ArrayIterator($input);
        }, $inputs);
    }

    /**
     * Reservoir sampling method with an optional weighting function. Uses the most optimal algorithm.
     *
     * @see https://en.wikipedia.org/wiki/Reservoir_sampling
     *
     * @param int       $size       The desired sample size
     * @param ?callable $weightFunc The optional weighting function
     */
    public function reservoir(int $size, ?callable $weightFunc = null): array
    {
        if ($this->empty()) {
            return [];
        }

        if ($size <= 0) {
            // Discard the state to emulate full consumption
            $this->discard();

            return [];
        }

        // Algorithms below assume inputs are non-rewindable
        $this->pipeline = self::makeNonRewindable($this->pipeline);

        $result = null === $weightFunc ?
            self::reservoirRandom($this->pipeline, $size) :
            self::reservoirWeighted($this->pipeline, $size, $weightFunc);

        return iterator_to_array($result, true);
    }

    private static function drainValues(Generator $input): Generator
    {
        while ($input->valid()) {
            yield $input->current();
            // @infection-ignore-all
            $input->next();
        }
    }

    /**
     * Simple and slow algorithm, commonly known as Algorithm R.
     *
     * @see https://en.wikipedia.org/wiki/Reservoir_sampling#Simple_algorithm
     *
     * @psalm-param positive-int $size
     */
    private static function reservoirRandom(Generator $input, int $size): Generator
    {
        // Take an initial sample (AKA fill the reservoir array)
        foreach (self::take($input, $size) as $output) {
            yield $output;
        }

        // Fetch the next value
        $input->next();

        // Return if there's nothing more to fetch
        if (!$input->valid()) {
            return;
        }

        $counter = $size;

        // Produce replacement elements with gradually decreasing probability
        foreach (self::drainValues($input) as $value) {
            $key = mt_rand(0, $counter);

            if ($key < $size) {
                yield $key => $value;
            }

            ++$counter;
        }
    }

    /**
     * Weighted random sampling.
     *
     * @see https://en.wikipedia.org/wiki/Reservoir_sampling#Algorithm_A-Chao
     *
     * @psalm-param positive-int $size
     */
    private static function reservoirWeighted(Generator $input, int $size, callable $weightFunc): Generator
    {
        $sum = 0.0;

        // Take an initial sample (AKA fill the reservoir array)
        foreach (self::take($input, $size) as $output) {
            yield $output;
            $sum += $weightFunc($output);
        }

        // Fetch the next value
        $input->next();

        // Return if there's nothing more to fetch
        if (!$input->valid()) {
            return;
        }

        foreach (self::drainValues($input) as $value) {
            $weight = $weightFunc($value);
            $sum += $weight;

            // probability for this item
            $probability = $weight / $sum;

            // @infection-ignore-all
            if (self::random() <= $probability) {
                yield mt_rand(0, $size - 1) => $value;
            }
        }
    }

    /**
     * Returns a pseudorandom value between zero (inclusive) and one (exclusive).
     *
     * @infection-ignore-all
     */
    private static function random(): float
    {
        return mt_rand(0, mt_getrandmax() - 1) / mt_getrandmax();
    }

    /**
     * Find lowest value using the standard comparison rules. Returns null for empty sequences.
     *
     * @return null|mixed
     */
    public function min()
    {
        if ($this->empty()) {
            return null;
        }

        if (is_array($this->pipeline)) {
            /** @psalm-suppress ArgumentTypeCoercion */
            return min($this->pipeline);
        }

        $this->pipeline = self::makeNonRewindable($this->pipeline);

        $min = null;

        foreach ($this->pipeline as $min) {
            break;
        }

        // Return if there's nothing more to fetch
        if (!$this->pipeline->valid()) {
            return $min;
        }

        foreach ($this->pipeline as $value) {
            if ($value < $min) {
                $min = $value;
            }
        }

        return $min;
    }

    /**
     * Find highest value using the standard comparison rules. Returns null for empty sequences.
     *
     * @return null|mixed
     */
    public function max()
    {
        if ($this->empty()) {
            return null;
        }

        if (is_array($this->pipeline)) {
            /** @psalm-suppress ArgumentTypeCoercion */
            return max($this->pipeline);
        }

        $this->pipeline = self::makeNonRewindable($this->pipeline);

        // Everything is greater than null
        $max = null;

        foreach ($this->pipeline as $value) {
            if ($value > $max) {
                $max = $value;
            }
        }

        return $max;
    }

    /**
     * @return $this
     */
    public function values()
    {
        if ($this->empty()) {
            // No-op: null.
            return $this;
        }

        if (is_array($this->pipeline)) {
            $this->pipeline = array_values($this->pipeline);

            return $this;
        }

        $this->pipeline = self::valuesOnly($this->pipeline);

        return $this;
    }

    private static function valuesOnly(iterable $previous): Generator
    {
        foreach ($previous as $value) {
            yield $value;
        }
    }

    /**
     * @return $this
     */
    public function keys()
    {
        if ($this->empty()) {
            // No-op: null.
            return $this;
        }

        if (is_array($this->pipeline)) {
            $this->pipeline = array_keys($this->pipeline);

            return $this;
        }

        $this->pipeline = self::keysOnly($this->pipeline);

        return $this;
    }

    private static function keysOnly(iterable $previous): Generator
    {
        foreach ($previous as $key => $_) {
            yield $key;
        }
    }

    /**
     * @return $this
     */
    public function flip()
    {
        if ($this->empty()) {
            // No-op: null.
            return $this;
        }

        if (is_array($this->pipeline)) {
            $this->pipeline = array_flip($this->pipeline);

            return $this;
        }

        $this->pipeline = self::flipKeysAndValues($this->pipeline);

        return $this;
    }

    private static function flipKeysAndValues(iterable $previous): Generator
    {
        foreach ($previous as $key => $value) {
            yield $value => $key;
        }
    }

    /**
     * @return $this
     */
    public function tuples()
    {
        if ($this->empty()) {
            // No-op: null.
            return $this;
        }

        if (is_array($this->pipeline)) {
            $this->pipeline = array_map(
                fn($key, $value) => [$key, $value],
                array_keys($this->pipeline),
                $this->pipeline
            );

            return $this;
        }


        $this->pipeline = self::toTuples($this->pipeline);

        return $this;
    }

    private static function toTuples(iterable $previous): Generator
    {
        foreach ($previous as $key => $value) {
            yield [$key, $value];
        }
    }

    private function feedRunningVariance(Helper\RunningVariance $variance, ?callable $castFunc): self
    {
        if (null === $castFunc) {
            $castFunc = floatval(...);
        }

        return $this->cast(static function ($value) use ($variance, $castFunc) {
            /** @var float|null $float */
            $float = $castFunc($value);

            if (null !== $float) {
                $variance->observe($float);
            }

            // Returning the original value here
            return $value;
        });
    }

    /**
     * Feeds in an instance of RunningVariance.
     *
     * @param ?Helper\RunningVariance &$variance the instance of RunningVariance; initialized unless provided
     * @param ?callable               $castFunc  the cast callback, returning ?float; null values are not counted
     *
     * @param-out Helper\RunningVariance $variance
     *
     * @return $this
     */
    public function runningVariance(
        ?Helper\RunningVariance &$variance,
        ?callable $castFunc = null
    ): self {
        $variance ??= new Helper\RunningVariance();

        $this->feedRunningVariance($variance, $castFunc);

        return $this;
    }

    /**
     * Computes final statistics for the sequence.
     *
     * @param ?callable               $castFunc the cast callback, returning ?float; null values are not counted
     * @param ?Helper\RunningVariance $variance the optional instance of RunningVariance
     */
    public function finalVariance(
        ?callable $castFunc = null,
        ?Helper\RunningVariance $variance = null
    ): Helper\RunningVariance {
        $variance ??= new Helper\RunningVariance();

        if ($this->empty()) {
            // No-op: an empty array.
            return $variance;
        }

        $this->feedRunningVariance($variance, $castFunc);

        if (is_array($this->pipeline)) {
            // We are done!
            return $variance;
        }

        // Consume every available item
        $_ = iterator_count($this->pipeline);

        return $variance;
    }

    /**
     * Eagerly iterates over the sequence using the provided callback. Discards the sequence after iteration.
     *
     * @param callable $func
     * @param bool $discard Whenever to discard the pipeline's iterator.
     */
    public function each(callable $func, bool $discard = true): void
    {
        if ($this->empty()) {
            return;
        }

        try {
            foreach ($this->pipeline as $key => $value) {
                $func($value, $key);
            }
        } finally {
            if ($discard) {
                $this->discard();
            }
        }
    }
}<|MERGE_RESOLUTION|>--- conflicted
+++ resolved
@@ -592,12 +592,8 @@
 
     /**
      * By default, returns all values regardless of keys used, discarding all keys in the process. This is a terminal operation.
-<<<<<<< HEAD
      *
      * @return list<TValue>
-=======
-     * @return list<mixed>
->>>>>>> 2f220754
      */
     public function toList(): array
     {
