--- conflicted
+++ resolved
@@ -65,11 +65,7 @@
      *
      * @var array<TKey, TValue>|Iterator<TKey, TValue>
      */
-<<<<<<< HEAD
-    private Immutable $immutablePipeline;
-=======
     private array|Iterator $pipeline;
->>>>>>> ce5a3097
 
     /**
      * Constructor with an optional source of data.
@@ -81,22 +77,8 @@
         $this->immutablePipeline = new Immutable($input);
     }
 
-    private function empty(): bool
-    {
-<<<<<<< HEAD
-        // This method is no longer strictly necessary as Immutable handles empty state internally
-        // but kept for compatibility with existing calls if any.
-        return false; // Or delegate to $this->immutablePipeline->isEmpty() if such method exists
-    }
-
-    private function discard(): void
-    {
-        // In an immutable context, discarding the pipeline is not meaningful.
-        // The internal immutable pipeline is replaced, not discarded.
-    }
-
-    private function resetPipeline(): void
-=======
+    private function replace(iterable $input): void
+    {
         if (is_array($input)) {
             $this->pipeline = $input;
 
@@ -131,19 +113,20 @@
     }
 
     private function discard(): void
->>>>>>> ce5a3097
+    {
+        // In an immutable context, discarding the pipeline is not meaningful.
+        // The internal immutable pipeline is replaced, not discarded.
+    }
+
+    private function resetPipeline(): void
     {
         $this->immutablePipeline = new Immutable();
     }
 
     /**
-<<<<<<< HEAD
-     * Appends the contents of an iterable to the end of the pipeline.
-=======
      * Appends the contents of an interable to the end of the pipeline.
      *
      * @return self<TKey, TValue>
->>>>>>> ce5a3097
      */
     public function append(?iterable $values = null)
     {
@@ -185,9 +168,6 @@
      */
     public function unshift(...$vector)
     {
-<<<<<<< HEAD
-        $this->immutablePipeline = $this->immutablePipeline->unshift(...$vector);
-=======
         return $this->prepend($vector);
     }
 
@@ -232,14 +212,10 @@
 
         // Last, join the hard way.
         $this->pipeline = self::joinYield($left, $right);
->>>>>>> ce5a3097
-
-        return $this;
-    }
-
-<<<<<<< HEAD
-    public function flatten(): self
-=======
+
+        return $this;
+    }
+
     /**
      * Replace the internal pipeline with a combination of two non-empty iterables, generator-way.
      */
@@ -255,16 +231,12 @@
      * @return self<int, mixed>
      */
     public function flatten()
->>>>>>> ce5a3097
     {
         $this->immutablePipeline = $this->immutablePipeline->flatten();
 
         return $this;
     }
 
-<<<<<<< HEAD
-    public function unpack(?callable $func = null): self
-=======
     /**
      * An extra variant of `map` which unpacks arrays into arguments. Flattens inputs if no callback provided.
      *
@@ -273,16 +245,12 @@
      * @return self<int, mixed>
      */
     public function unpack(?callable $func = null)
->>>>>>> ce5a3097
     {
         $this->immutablePipeline = $this->immutablePipeline->unpack($func);
 
         return $this;
     }
 
-<<<<<<< HEAD
-    public function chunk(int $length, bool $preserve_keys = false): self
-=======
     /**
      * Chunks the pipeline into arrays with length elements. The last chunk may contain less than length elements.
      *
@@ -292,16 +260,12 @@
      * @return self<int, list<TValue>>
      */
     public function chunk(int $length, bool $preserve_keys = false)
->>>>>>> ce5a3097
     {
         $this->immutablePipeline = $this->immutablePipeline->chunk($length, $preserve_keys);
 
         return $this;
     }
 
-<<<<<<< HEAD
-    public function map(?callable $func = null): self
-=======
     /**
      * @psalm-param positive-int $length
      */
@@ -324,16 +288,12 @@
      * @return self<TKey, TMapValue>
      */
     public function map(?callable $func = null)
->>>>>>> ce5a3097
     {
         $this->immutablePipeline = $this->immutablePipeline->map($func);
 
         return $this;
     }
 
-<<<<<<< HEAD
-    public function cast(?callable $func = null): self
-=======
     private static function apply(iterable $previous, callable $func): Generator
     {
         foreach ($previous as $key => $value) {
@@ -364,18 +324,12 @@
      * @return self<TKey, TCastValue>
      */
     public function cast(?callable $func = null)
->>>>>>> ce5a3097
     {
         $this->immutablePipeline = $this->immutablePipeline->cast($func);
 
         return $this;
     }
 
-<<<<<<< HEAD
-    public function filter(?callable $func = null, bool $strict = false): self
-    {
-        $this->immutablePipeline = $this->immutablePipeline->filter($func, $strict);
-=======
     private static function applyOnce(iterable $previous, callable $func): Generator
     {
         foreach ($previous as $key => $value) {
@@ -410,14 +364,10 @@
         }
 
         $this->pipeline = new CallbackFilterIterator($this->pipeline, $func);
->>>>>>> ce5a3097
-
-        return $this;
-    }
-
-<<<<<<< HEAD
-    public function skipWhile(callable $predicate): self
-=======
+
+        return $this;
+    }
+
     /**
      * Resolves a nullable predicate into a sensible non-null callable.
      */
@@ -471,7 +421,6 @@
      * @return self<TKey, TValue>
      */
     public function skipWhile(callable $predicate)
->>>>>>> ce5a3097
     {
         $this->immutablePipeline = $this->immutablePipeline->skipWhile($predicate);
 
@@ -480,33 +429,12 @@
 
     public function reduce(?callable $func = null, $initial = null)
     {
-<<<<<<< HEAD
         $result = $this->immutablePipeline->reduce($func, $initial);
         $this->resetPipeline();
 
         return $result;
     }
 
-    public function fold($initial, ?callable $func = null)
-    {
-        $result = $this->immutablePipeline->fold($initial, $func);
-        $this->resetPipeline();
-
-        return $result;
-=======
-        return $this->fold($initial ?? 0, $func);
-    }
-
-    /**
-     * Reduces input values to a single value. Defaults to summation. Requires an initial value. This is a terminal operation.
-     *
-     * @template T
-     *
-     * @param T         $initial initial value for a $carry
-     * @param ?callable $func    function (mixed $carry, mixed $item) { must return updated $carry }
-     *
-     * @return T
-     */
     public function fold($initial, ?callable $func = null)
     {
         if (null === $func) {
@@ -538,15 +466,11 @@
         $carry += $item;
 
         return $carry;
->>>>>>> ce5a3097
     }
 
     #[Override]
     public function getIterator(): Traversable
     {
-<<<<<<< HEAD
-        return $this->immutablePipeline->getIterator();
-=======
         if (!isset($this->pipeline)) {
             return new EmptyIterator();
         }
@@ -557,7 +481,6 @@
 
         /** @var ArrayIterator<TKey, TValue> */
         return new ArrayIterator($this->pipeline);
->>>>>>> ce5a3097
     }
 
     /**
@@ -618,10 +541,6 @@
      */
     public function runningCount(
         ?int &$count
-<<<<<<< HEAD
-    ): self {
-        $this->immutablePipeline = $this->immutablePipeline->runningCount($count);
-=======
     ) {
         $count ??= 0;
 
@@ -630,7 +549,6 @@
 
             return $input;
         });
->>>>>>> ce5a3097
 
         return $this;
     }
@@ -645,14 +563,9 @@
     #[Override]
     public function count(): int
     {
-<<<<<<< HEAD
-        $result = $this->immutablePipeline->count();
-        $this->resetPipeline();
-=======
         if ($this->empty()) {
             return 0;
         }
->>>>>>> ce5a3097
 
         return $result;
     }
@@ -700,9 +613,6 @@
 
     public function zip(iterable ...$inputs): \Pipeline\Standard
     {
-<<<<<<< HEAD
-        $this->immutablePipeline = $this->immutablePipeline->zip(...$inputs);
-=======
         // Consume until seen enough.
         foreach ($input as $_) {
             /** @psalm-suppress DocblockTypeContradiction */
@@ -815,7 +725,6 @@
                 return $current;
             });
         }
->>>>>>> ce5a3097
 
         return $this;
     }
@@ -844,25 +753,16 @@
         return $result;
     }
 
-<<<<<<< HEAD
-    public function values(): self
-=======
     /**
      * @return self<int, TValue>
      */
     public function values()
->>>>>>> ce5a3097
     {
         $this->immutablePipeline = $this->immutablePipeline->values();
 
         return $this;
     }
 
-<<<<<<< HEAD
-    public function keys(): self
-    {
-        $this->immutablePipeline = $this->immutablePipeline->keys();
-=======
     private static function valuesOnly(iterable $previous): Generator
     {
         foreach ($previous as $value) {
@@ -887,14 +787,10 @@
         }
 
         $this->pipeline = self::keysOnly($this->pipeline);
->>>>>>> ce5a3097
-
-        return $this;
-    }
-
-<<<<<<< HEAD
-    public function flip(): self
-=======
+
+        return $this;
+    }
+
     private static function keysOnly(iterable $previous): Generator
     {
         foreach ($previous as $key => $_) {
@@ -906,16 +802,23 @@
      * @return self<TValue, TKey>
      */
     public function flip()
->>>>>>> ce5a3097
-    {
-        $this->immutablePipeline = $this->immutablePipeline->flip();
-
-        return $this;
-    }
-
-<<<<<<< HEAD
-    public function tuples(): self
-=======
+    {
+        if ($this->empty()) {
+            // No-op: null.
+            return $this;
+        }
+
+        if (is_array($this->pipeline)) {
+            $this->pipeline = array_flip($this->pipeline);
+
+            return $this;
+        }
+
+        $this->pipeline = self::flipKeysAndValues($this->pipeline);
+
+        return $this;
+    }
+
     private static function flipKeysAndValues(iterable $previous): Generator
     {
         foreach ($previous as $key => $value) {
@@ -927,20 +830,28 @@
      * @return self<int, array{TKey, TValue}>
      */
     public function tuples()
->>>>>>> ce5a3097
-    {
-        $this->immutablePipeline = $this->immutablePipeline->tuples();
-
-        return $this;
-    }
-
-<<<<<<< HEAD
-    private function feedRunningVariance(Helper\RunningVariance $variance, ?callable $castFunc): self
-    {
-        $this->immutablePipeline = $this->immutablePipeline->feedRunningVariance($variance, $castFunc);
-
-        return $this;
-=======
+    {
+        if ($this->empty()) {
+            // No-op: null.
+            return $this;
+        }
+
+        if (is_array($this->pipeline)) {
+            $this->pipeline = array_map(
+                fn($key, $value) => [$key, $value],
+                array_keys($this->pipeline),
+                $this->pipeline
+            );
+
+            return $this;
+        }
+
+
+        $this->pipeline = self::toTuples($this->pipeline);
+
+        return $this;
+    }
+
     private static function toTuples(iterable $previous): Generator
     {
         foreach ($previous as $key => $value) {
@@ -965,7 +876,6 @@
             // Returning the original value here
             return $value;
         });
->>>>>>> ce5a3097
     }
 
     /**
@@ -981,15 +891,10 @@
     public function runningVariance(
         ?Helper\RunningVariance &$variance,
         ?callable $castFunc = null
-<<<<<<< HEAD
-    ): self {
-        $this->immutablePipeline = $this->immutablePipeline->runningVariance($variance, $castFunc);
-=======
     ) {
         $variance ??= new Helper\RunningVariance();
 
         $this->feedRunningVariance($variance, $castFunc);
->>>>>>> ce5a3097
 
         return $this;
     }
