<?php
/*
 * Copyright 2017, 2018 Alexey Kopytko <alexey@kopytko.com>
 *
 * Licensed under the Apache License, Version 2.0 (the "License");
 * you may not use this file except in compliance with the License.
 * You may obtain a copy of the License at
 *
 * http://www.apache.org/licenses/LICENSE-2.0
 *
 * Unless required by applicable law or agreed to in writing, software
 * distributed under the License is distributed on an "AS IS" BASIS,
 * WITHOUT WARRANTIES OR CONDITIONS OF ANY KIND, either express or implied.
 * See the License for the specific language governing permissions and
 * limitations under the License.
 */

declare(strict_types=1);

namespace Pipeline;

/**
 * Concrete pipeline with sensible default callbacks.
 */
final class Standard extends Principal implements Interfaces\StandardPipeline
{
    /**
     * {@inheritdoc}
     *
     * @param ?callable $func {@inheritdoc}
     *
     * @return $this
     */
    public function unpack(callable $func = null): self
    {
        $func = $func ?? static function (...$args) {
            yield from $args;
        };

<<<<<<< HEAD
        return $this->map(static function (iterable $args = []) use ($func) {
            return $func(...$args);
=======
        /** @psalm-suppress MixedArgument */
        return $this->map(static function (/* iterable */ $args = null) use ($func) {
            return $func(...$args ?? []);
>>>>>>> 1f7f5ddd
        });
    }

    /**
     * {@inheritdoc}
     *
     * With no callback is a no-op (can safely take a null).
     *
     * @param ?callable $func {@inheritdoc}
     *
     * @return $this
     */
    public function map(callable $func = null): self
    {
        if (is_null($func)) {
            return $this;
        }

        return parent::map($func);
    }

    /**
     * {@inheritdoc}
     *
     * @param ?callable $func {@inheritdoc}
     *
     * @return $this
     */
    public function filter(callable $func = null): self
    {
        $func = $func ?? static function ($value) {
            // Cast is unnecessary
            return $value;
        };

        // Strings usually are internal functions, which require exact number of parameters.
        if (is_string($func)) {
            $func = static function ($value) use ($func) {
                return $func($value);
            };
        }

        return parent::filter($func);
    }

    /**
     * {@inheritdoc}
     *
     * @param ?callable $func    {@inheritdoc}
     * @param ?mixed    $initial {@inheritdoc}
     *
     * @return mixed
     */
    public function reduce(callable $func = null, $initial = null)
    {
        if (is_null($func)) {
            return parent::reduce(static function ($carry, $item) {
                /** @psalm-suppress MixedOperand */
                $carry += $item;

                return $carry;
            }, $initial ?? 0);
        }

        return parent::reduce($func, $initial);
    }

    /**
     * Not part of any public interface. Specific to this implementation.
     */
    public function __invoke(): \Generator
    {
        yield from $this;
    }
}<|MERGE_RESOLUTION|>--- conflicted
+++ resolved
@@ -37,14 +37,8 @@
             yield from $args;
         };
 
-<<<<<<< HEAD
         return $this->map(static function (iterable $args = []) use ($func) {
             return $func(...$args);
-=======
-        /** @psalm-suppress MixedArgument */
-        return $this->map(static function (/* iterable */ $args = null) use ($func) {
-            return $func(...$args ?? []);
->>>>>>> 1f7f5ddd
         });
     }
 
