<?php
/**
 * Copyright 2017, 2018 Alexey Kopytko <alexey@kopytko.com>
 *
 * Licensed under the Apache License, Version 2.0 (the "License");
 * you may not use this file except in compliance with the License.
 * You may obtain a copy of the License at
 *
 * http://www.apache.org/licenses/LICENSE-2.0
 *
 * Unless required by applicable law or agreed to in writing, software
 * distributed under the License is distributed on an "AS IS" BASIS,
 * WITHOUT WARRANTIES OR CONDITIONS OF ANY KIND, either express or implied.
 * See the License for the specific language governing permissions and
 * limitations under the License.
 */

declare(strict_types=1);

$header = <<<'EOF'
Copyright 2017, 2018 Alexey Kopytko <alexey@kopytko.com>

Licensed under the Apache License, Version 2.0 (the "License");
you may not use this file except in compliance with the License.
You may obtain a copy of the License at

http://www.apache.org/licenses/LICENSE-2.0

Unless required by applicable law or agreed to in writing, software
distributed under the License is distributed on an "AS IS" BASIS,
WITHOUT WARRANTIES OR CONDITIONS OF ANY KIND, either express or implied.
See the License for the specific language governing permissions and
limitations under the License.
EOF;

return PhpCsFixer\Config::create()
    ->setRiskyAllowed(true)
    ->setRules([
        'header_comment' => ['commentType' => 'PHPDoc', 'header' => $header, 'separate' => 'bottom', 'location' => 'after_open'],

        '@Symfony' => true,
        '@Symfony:risky' => true,
        '@PHP71Migration' => true,
        '@PHP71Migration:risky' => true,
        '@PHPUnit60Migration:risky' => true,
        '@PHPUnit75Migration:risky' => true,
        '@PhpCsFixer' => true,
        '@PhpCsFixer:risky' => true,

        'ordered_class_elements' => false,
        'phpdoc_to_comment' => false,
        'strict_comparison' => true,
        'comment_to_phpdoc' => true,
        'native_function_invocation' => true,
        'php_unit_test_case_static_method_calls' => false,
    ])
    ->setFinder(
        PhpCsFixer\Finder::create()
            ->in(__DIR__)
<<<<<<< HEAD
=======
            ->append([__FILE__])
>>>>>>> d743b822
    )
;<|MERGE_RESOLUTION|>--- conflicted
+++ resolved
@@ -57,9 +57,6 @@
     ->setFinder(
         PhpCsFixer\Finder::create()
             ->in(__DIR__)
-<<<<<<< HEAD
-=======
             ->append([__FILE__])
->>>>>>> d743b822
     )
 ;